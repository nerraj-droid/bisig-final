import { NextResponse } from "next/server"
import { getServerSession } from "next-auth"
import { authOptions } from "../auth/[...nextauth]/route"
import { prisma } from "@/lib/prisma"
import { Prisma, Role, HouseholdType, HouseholdStatus } from "@prisma/client"
import { z } from "zod"
import { randomUUID } from "crypto"

interface ExtendedSession {
    user?: {
        name?: string | null
        email?: string | null
        image?: string | null
        role?: Role
    }
}

const isAuthorized = (role: Role | undefined) => {
    return role === Role.SUPER_ADMIN || role === Role.CAPTAIN || role === Role.SECRETARY
}

// Define validation schema
const householdSchema = z.object({
    houseNo: z.string().min(1, "House number is required"),
    street: z.string().min(1, "Street is required"),
    barangay: z.string().min(1, "Barangay is required"),
    city: z.string().min(1, "City is required"),
    province: z.string().min(1, "Province is required"),
    zipCode: z.string().min(1, "ZIP code is required"),
    latitude: z.number().nullable(),
    longitude: z.number().nullable(),
    type: z.nativeEnum(HouseholdType).default(HouseholdType.SINGLE_FAMILY),
    status: z.nativeEnum(HouseholdStatus).default(HouseholdStatus.ACTIVE),
    notes: z.string().optional(),
})

export async function POST(request: Request) {
    try {
        const session = await getServerSession(authOptions) as ExtendedSession

        if (!session?.user?.role || !isAuthorized(session.user.role)) {
            return NextResponse.json(
                { message: "Unauthorized. Only Super Admin, Captain, and Secretary can manage households." },
                { status: 401 }
            )
        }

<<<<<<< Updated upstream
        const data = await req.json()
        const validatedData = householdSchema.parse(data)

        const household = await prisma.household.create({
            data: {
                id: randomUUID(),
                ...validatedData,
                createdAt: new Date(),
                updatedAt: new Date(),
                mergedFrom: [],
                history: [],
            },
            include: {
                Resident: true,
            },
        })

        return NextResponse.json(household)
    } catch (error) {
        if (error instanceof z.ZodError) {
            return NextResponse.json(
                { message: "Validation error", errors: error.errors },
                { status: 400 }
            )
        }

        console.error(error)
=======
        const data = await request.json()
        
        // Basic validation
        if (!data.address) {
            return NextResponse.json(
                { message: 'Address is required' },
                { status: 400 }
            )
        }

        // Extract resident IDs from request
        const { residentIds, headOfHousehold, ...householdData } = data

        // Create the household first
        const household = await prisma.household.create({
            data: {
                id: randomUUID(),
                ...householdData,
                createdAt: new Date(),
                updatedAt: new Date(),
                mergedFrom: [],
                history: [],
            },
            include: {
                Resident: true,
            },
        })

        // Process residents if any were provided
        if (residentIds && residentIds.length > 0) {
            // Update each resident with the new household ID
            await Promise.all(
                residentIds.map(async (residentId: string) => {
                    return prisma.resident.update({
                        where: { id: residentId },
                        data: { 
                            householdId: household.id,
                            // If this resident is the head of household, update that flag
                            // isHeadOfHousehold: residentId === headOfHousehold
                        },
                    })
                })
            )
        }

        // If a specific head of household was provided but not in residentIds
        if (headOfHousehold && !residentIds.includes(headOfHousehold)) {
            await prisma.resident.update({
                where: { id: headOfHousehold },
                data: { 
                    householdId: household.id,
                    // isHeadOfHousehold: true
                },
            })
        }

>>>>>>> Stashed changes
        return NextResponse.json(
            { 
                message: 'Household created successfully', 
                household 
            }, 
            { status: 201 }
        )
    } catch (error) {
        console.error('Error creating household:', error)
        return NextResponse.json(
            { message: 'Failed to create household', error: (error as Error).message },
            { status: 500 }
        )
    }
}

export async function GET(req: Request) {
    try {
        const session = await getServerSession(authOptions) as ExtendedSession

        if (!session?.user) {
            return NextResponse.json(
                { message: "Unauthorized" },
                { status: 401 }
            )
        }

        const { searchParams } = new URL(req.url)
        const search = searchParams.get("search")
        const type = searchParams.get("type") as HouseholdType | null
        const status = searchParams.get("status") as HouseholdStatus | null

        let where: Prisma.HouseholdWhereInput = {}

        if (search) {
            where = {
                OR: [
                    { houseNo: { contains: search, mode: "insensitive" } },
                    { street: { contains: search, mode: "insensitive" } },
                    { barangay: { contains: search, mode: "insensitive" } },
                    { city: { contains: search, mode: "insensitive" } },
                    { province: { contains: search, mode: "insensitive" } },
                    { zipCode: { contains: search, mode: "insensitive" } },
                ],
            }
        }

        if (type) {
            where = { ...where, type }
        }

        if (status) {
            where = { ...where, status }
        }

        const households = await prisma.household.findMany({
            where,
            include: {
                Resident: true,
            },
            orderBy: {
                createdAt: "desc",
            },
        })

        return NextResponse.json(households)
    } catch (error) {
        console.error(error)
        return NextResponse.json(
            { message: "Something went wrong" },
            { status: 500 }
        )
    }
} <|MERGE_RESOLUTION|>--- conflicted
+++ resolved
@@ -21,16 +21,9 @@
 
 // Define validation schema
 const householdSchema = z.object({
-    houseNo: z.string().min(1, "House number is required"),
-    street: z.string().min(1, "Street is required"),
-    barangay: z.string().min(1, "Barangay is required"),
-    city: z.string().min(1, "City is required"),
-    province: z.string().min(1, "Province is required"),
-    zipCode: z.string().min(1, "ZIP code is required"),
-    latitude: z.number().nullable(),
-    longitude: z.number().nullable(),
-    type: z.nativeEnum(HouseholdType).default(HouseholdType.SINGLE_FAMILY),
-    status: z.nativeEnum(HouseholdStatus).default(HouseholdStatus.ACTIVE),
+    address: z.string().min(1, "Address is required"),
+    latitude: z.number().nullable().optional(),
+    longitude: z.number().nullable().optional(),
     notes: z.string().optional(),
 })
 
@@ -45,14 +38,48 @@
             )
         }
 
-<<<<<<< Updated upstream
-        const data = await req.json()
-        const validatedData = householdSchema.parse(data)
+        const data = await request.json()
 
+        // Basic validation
+        if (!data.address) {
+            return NextResponse.json(
+                { message: 'Address is required' },
+                { status: 400 }
+            )
+        }
+
+        // Extract resident IDs from request
+        const { residentIds = [], headOfHousehold = '', address, notes = '', ...otherData } = data
+
+        // Set default address components
+        const addressParts = address.split(',');
+        const houseNo = addressParts[0]?.trim() || 'N/A';
+        const street = addressParts[1]?.trim() || 'N/A';
+        const barangay = addressParts[2]?.trim() || 'Barangay';
+        const city = addressParts[3]?.trim() || 'City';
+        const province = addressParts[4]?.trim() || 'Province';
+        const zipCode = addressParts[5]?.trim() || '0000';
+
+        // Add head of household info to notes
+        let householdNotes = notes;
+        if (headOfHousehold) {
+            householdNotes += `\nHead of Household ID: ${headOfHousehold}`;
+        }
+
+        // Create the household
         const household = await prisma.household.create({
             data: {
                 id: randomUUID(),
-                ...validatedData,
+                houseNo,
+                street,
+                barangay,
+                city,
+                province,
+                zipCode,
+                notes: householdNotes,
+                type: HouseholdType.SINGLE_FAMILY,
+                status: HouseholdStatus.ACTIVE,
+                ...otherData,  // This includes latitude and longitude
                 createdAt: new Date(),
                 updatedAt: new Date(),
                 mergedFrom: [],
@@ -63,79 +90,42 @@
             },
         })
 
-        return NextResponse.json(household)
-    } catch (error) {
-        if (error instanceof z.ZodError) {
-            return NextResponse.json(
-                { message: "Validation error", errors: error.errors },
-                { status: 400 }
-            )
+        console.log(`Created household with ID: ${household.id}`);
+
+        // Process residents if any were provided
+        const validResidentIds = Array.isArray(residentIds)
+            ? residentIds.filter((id: string) => id && typeof id === 'string')
+            : [];
+
+        if (validResidentIds.length > 0) {
+            try {
+                // Update each resident with the new household ID
+                await Promise.all(
+                    validResidentIds.map(async (residentId: string) => {
+                        return prisma.resident.update({
+                            where: { id: residentId },
+                            data: {
+                                householdId: household.id
+                            },
+                        })
+                    })
+                );
+                console.log(`Updated ${validResidentIds.length} residents with household ID`);
+            } catch (residentError) {
+                console.error('Error updating residents:', residentError);
+                // Continue with the response even if resident updates fail
+            }
         }
 
-        console.error(error)
-=======
-        const data = await request.json()
-        
-        // Basic validation
-        if (!data.address) {
-            return NextResponse.json(
-                { message: 'Address is required' },
-                { status: 400 }
-            )
-        }
-
-        // Extract resident IDs from request
-        const { residentIds, headOfHousehold, ...householdData } = data
-
-        // Create the household first
-        const household = await prisma.household.create({
-            data: {
-                id: randomUUID(),
-                ...householdData,
-                createdAt: new Date(),
-                updatedAt: new Date(),
-                mergedFrom: [],
-                history: [],
+        return NextResponse.json(
+            {
+                message: 'Household created successfully',
+                household: {
+                    id: household.id,
+                    address: address,
+                    residents: household.Resident
+                }
             },
-            include: {
-                Resident: true,
-            },
-        })
-
-        // Process residents if any were provided
-        if (residentIds && residentIds.length > 0) {
-            // Update each resident with the new household ID
-            await Promise.all(
-                residentIds.map(async (residentId: string) => {
-                    return prisma.resident.update({
-                        where: { id: residentId },
-                        data: { 
-                            householdId: household.id,
-                            // If this resident is the head of household, update that flag
-                            // isHeadOfHousehold: residentId === headOfHousehold
-                        },
-                    })
-                })
-            )
-        }
-
-        // If a specific head of household was provided but not in residentIds
-        if (headOfHousehold && !residentIds.includes(headOfHousehold)) {
-            await prisma.resident.update({
-                where: { id: headOfHousehold },
-                data: { 
-                    householdId: household.id,
-                    // isHeadOfHousehold: true
-                },
-            })
-        }
-
->>>>>>> Stashed changes
-        return NextResponse.json(
-            { 
-                message: 'Household created successfully', 
-                household 
-            }, 
             { status: 201 }
         )
     } catch (error) {
@@ -147,61 +137,52 @@
     }
 }
 
-export async function GET(req: Request) {
+export async function GET(request: Request) {
     try {
-        const session = await getServerSession(authOptions) as ExtendedSession
+        const { searchParams } = new URL(request.url);
+        const limit = parseInt(searchParams.get('limit') || '500', 10);
+        const page = parseInt(searchParams.get('page') || '1', 10);
+        const skip = (page - 1) * limit;
 
-        if (!session?.user) {
-            return NextResponse.json(
-                { message: "Unauthorized" },
-                { status: 401 }
-            )
-        }
-
-        const { searchParams } = new URL(req.url)
-        const search = searchParams.get("search")
-        const type = searchParams.get("type") as HouseholdType | null
-        const status = searchParams.get("status") as HouseholdStatus | null
-
-        let where: Prisma.HouseholdWhereInput = {}
-
-        if (search) {
-            where = {
-                OR: [
-                    { houseNo: { contains: search, mode: "insensitive" } },
-                    { street: { contains: search, mode: "insensitive" } },
-                    { barangay: { contains: search, mode: "insensitive" } },
-                    { city: { contains: search, mode: "insensitive" } },
-                    { province: { contains: search, mode: "insensitive" } },
-                    { zipCode: { contains: search, mode: "insensitive" } },
-                ],
-            }
-        }
-
-        if (type) {
-            where = { ...where, type }
-        }
-
-        if (status) {
-            where = { ...where, status }
-        }
-
+        // Get all households with their coordinates and basic information
         const households = await prisma.household.findMany({
-            where,
-            include: {
-                Resident: true,
+            select: {
+                id: true,
+                houseNo: true,
+                street: true,
+                barangay: true,
+                city: true,
+                latitude: true,
+                longitude: true,
+                Resident: {
+                    select: {
+                        id: true,
+                        firstName: true,
+                        lastName: true,
+                        birthDate: true,
+                        gender: true,
+                        civilStatus: true,
+                        contactNo: true,
+                    },
+                },
+            },
+            where: {
+                latitude: { not: null },
+                longitude: { not: null }
             },
             orderBy: {
-                createdAt: "desc",
+                createdAt: 'desc',
             },
-        })
+            take: limit,
+            skip: skip
+        });
 
-        return NextResponse.json(households)
+        return NextResponse.json(households);
     } catch (error) {
-        console.error(error)
+        console.error('Error fetching households:', error);
         return NextResponse.json(
-            { message: "Something went wrong" },
+            { error: 'Error fetching households' },
             { status: 500 }
-        )
+        );
     }
 } 