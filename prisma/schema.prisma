generator client {
  provider        = "prisma-client-js"
  previewFeatures = ["multiSchema"]
}

datasource db {
  provider  = "postgresql"
  url       = env("DATABASE_URL")
  directUrl = env("DIRECT_URL")
  schemas   = ["public", "test"]
}

model Account {
  id                String  @id
  userId            String
  type              String
  provider          String
  providerAccountId String
  refresh_token     String?
  access_token      String?
  expires_at        Int?
  token_type        String?
  scope             String?
  id_token          String?
  session_state     String?
  User              User    @relation(fields: [userId], references: [id], onDelete: Cascade)

  @@unique([provider, providerAccountId])
  @@schema("public")
}

model Certificate {
  id            String          @id
  purpose       String
  controlNumber String          @unique
  status        String
  issuedDate    DateTime?
  officialId    String
  createdAt     DateTime        @default(now())
  residentId    String
  type          CertificateType
  updatedAt     DateTime
  Officials     Officials       @relation(fields: [officialId], references: [id])
  Resident      Resident        @relation(fields: [residentId], references: [id])

  @@schema("public")
}

model Household {
  id          String         @id
  houseNo     String
  street      String
  barangay    String
  city        String
  province    String
  zipCode     String
  latitude    Float?
  longitude   Float?
  type        HouseholdType @default(SINGLE_FAMILY)
  status      HouseholdStatus @default(ACTIVE)
  notes       String?
  createdAt   DateTime      @default(now())
  updatedAt   DateTime
  Resident    Resident[]
  mergedInto  String?       // ID of the household this one was merged into
  mergedFrom  String[]      // IDs of households that were merged into this one
  history     Json[]        // Array of historical changes
  statistics  HouseholdStatistic?
  financialTransactions Transaction[]

  @@schema("public")
}

model Officials {
  id             String        @id
  punongBarangay String
  secretary      String?
  treasurer      String?
  Certificate    Certificate[]

  @@schema("public")
}

model Resident {
  id                          String            @id
  firstName                   String
  middleName                  String?
  lastName                    String
  birthDate                   DateTime
  gender                      Gender
  civilStatus                 CivilStatus
  contactNo                   String?
  email                       String?
  occupation                  String?
  employmentStatus            String?  @default("EMPLOYED")
  address                     String
  householdId                 String?
  createdAt                   DateTime          @default(now())
  updatedAt                   DateTime
  alias                       String?
  bloodType                   String?
  educationalAttainment       String?
  ethnicGroup                 String?
  extensionName               String?
  fatherName                  String?
  fatherMiddleName            String?
  fatherLastName              String?
  motherFirstName             String?
  motherMiddleName            String?
  motherMaidenName            String?
  nationality                 String           @default("Filipino")
  religion                    String?
  userPhoto                   String?
  voterInBarangay             Boolean          @default(false)
  sectors                     String[]
  identityType                String?
  identityNumber              String?
  identityDocumentPath        String?
  Certificate                 Certificate[]
  Household                   Household?       @relation(fields: [householdId], references: [id])
  ReliefRecords              ReliefRecord[]
<<<<<<< HEAD
  financialTransactions Transaction[]
=======
  BlotterParties             BlotterParty[]
>>>>>>> 079ceb20

  @@schema("public")
}

model Session {
  id           String   @id
  sessionToken String   @unique
  userId       String
  expires      DateTime
  User         User     @relation(fields: [userId], references: [id], onDelete: Cascade)

  @@schema("public")
}

model User {
  id        String    @id
  email     String    @unique
  name      String?
  password  String
  role      Role      @default(SECRETARY)
  createdAt DateTime  @default(now())
  updatedAt DateTime
  status    Status    @default(ACTIVE)
  Account   Account[]
  Session   Session[]
  createdTransactions   Transaction[] @relation("TransactionCreator")
  approvedTransactions  Transaction[] @relation("TransactionApprover")
  financialPermissions  FinancialPermission[]

  @@schema("public")
}

enum CertificateType {
  RESIDENCY
  INDIGENCY
  CLEARANCE
  BUSINESS_PERMIT

  @@schema("public")
}

enum CivilStatus {
  SINGLE
  MARRIED
  WIDOWED
  DIVORCED
  SEPARATED

  @@schema("public")
}

enum Gender {
  MALE
  FEMALE
  OTHER

  @@schema("public")
}

enum Role {
  SUPER_ADMIN
  CAPTAIN
  SECRETARY
  TREASURER

  @@schema("public")
}

enum Status {
  ACTIVE
  INACTIVE

  @@schema("public")
}

enum HouseholdType {
  SINGLE_FAMILY
  MULTI_FAMILY
  EXTENDED_FAMILY
  SINGLE_PERSON
  NON_FAMILY
  OTHER

  @@schema("public")
}

enum HouseholdStatus {
  ACTIVE
  INACTIVE
  RELOCATED
  MERGED
  ARCHIVED

  @@schema("public")
}

model HouseholdStatistic {
  id             String    @id @default(cuid())
  householdId    String    @unique
  totalResidents Int
  voterCount     Int
  seniorCount    Int
  minorCount     Int
  employedCount  Int
  household      Household @relation(fields: [householdId], references: [id])

  @@schema("public")
}

model ReliefRecord {
    id          String    @id @default(cuid())
    type        String
    amount      Float
    status      String    @default("PENDING")
    notes       String?
    createdAt   DateTime  @default(now())
    updatedAt   DateTime  @updatedAt
    residentId  String
    resident    Resident  @relation(fields: [residentId], references: [id])

    @@schema("public")
}

// Define the Barangay Information model
model BarangayInfo {
  id            String   @id @default("1") // We'll use a single record approach
  name          String
  district      String?
  city          String
  province      String
  address       String?
  contactNumber String?
  email         String?
  website       String?
  postalCode    String?
  logo          String?  // URL to logo image
  headerImage   String?  // URL to header image
  footerText    String?
  createdAt     DateTime @default(now())
  updatedAt     DateTime @updatedAt

  @@schema("public")
}

// Define the Council Member model
model CouncilMember {
  id        String   @id @default(cuid())
  name      String
  position  String
  imageUrl  String?
  order     Int      @default(0) // For ordering in the display
  signature String?  // URL to signature image
  isActive  Boolean  @default(true)
  createdAt DateTime @default(now())
  updatedAt DateTime @updatedAt

  @@schema("public")
}

// Define the Certificate Template model
model CertificateTemplate {
  id          String   @id @default(cuid())
  type        String   // clearance, residency, business, indigency
  name        String
  content     String   @db.Text // HTML/template content
  headerHtml  String?  @db.Text
  footerHtml  String?  @db.Text
  cssStyles   String?  @db.Text
  isDefault   Boolean  @default(false)
  createdAt   DateTime @default(now())
  updatedAt   DateTime @updatedAt

  @@unique([type, isDefault]) // Only one default template per type
  @@schema("public")
}

<<<<<<< HEAD
// Financial Management Module - New Models
model FiscalYear {
  id            String      @id @default(cuid())
  year          String      @unique // e.g. "2023-2024"
  startDate     DateTime
  endDate       DateTime
  isActive      Boolean     @default(false)
  createdAt     DateTime    @default(now())
  updatedAt     DateTime    @updatedAt
  budgets       Budget[]
  transactions  Transaction[]
=======
// Define the Blotter Case model
model BlotterCase {
  id                String               @id @default(cuid())
  caseNumber        String               @unique
  reportDate        DateTime             @default(now())
  incidentDate      DateTime
  incidentTime      String?
  incidentLocation  String
  incidentType      String
  incidentDescription String
  status            BlotterCaseStatus    @default(PENDING)
  priority          BlotterPriority      @default(MEDIUM)
  createdAt         DateTime             @default(now())
  updatedAt         DateTime             @updatedAt
  createdById       String?              // User who created the record
  entertainedBy     String?              // Official who entertained the report
  
  // Relationships
  parties           BlotterParty[]
  hearings          BlotterHearing[]
  statusUpdates     BlotterStatusUpdate[]
  attachments       BlotterAttachment[]
>>>>>>> 079ceb20

  @@schema("public")
}

<<<<<<< HEAD
model Budget {
  id              String       @id @default(cuid())
  fiscalYearId    String
  fiscalYear      FiscalYear   @relation(fields: [fiscalYearId], references: [id])
  categoryId      String
  category        BudgetCategory @relation(fields: [categoryId], references: [id])
  amount          Float
  description     String?
  createdAt       DateTime     @default(now())
  updatedAt       DateTime     @updatedAt
  transactions    Transaction[]
=======
// Enum for Blotter case status
enum BlotterCaseStatus {
  PENDING
  ONGOING
  RESOLVED
  ESCALATED
>>>>>>> 079ceb20

  @@schema("public")
}

<<<<<<< HEAD
model BudgetCategory {
  id              String       @id @default(cuid())
  code            String       @unique // Standard COA category code
  name            String
  description     String?
  parentId        String?
  parent          BudgetCategory? @relation("CategoryHierarchy", fields: [parentId], references: [id])
  children        BudgetCategory[] @relation("CategoryHierarchy")
  budgets         Budget[]
  createdAt       DateTime     @default(now())
  updatedAt       DateTime     @updatedAt
=======
// Enum for Blotter case priority
enum BlotterPriority {
  LOW
  MEDIUM
  HIGH
  URGENT
>>>>>>> 079ceb20

  @@schema("public")
}

<<<<<<< HEAD
enum TransactionType {
  REVENUE
  EXPENSE
  TRANSFER
=======
// Party involved in a Blotter case (complainant or respondent)
model BlotterParty {
  id              String          @id @default(cuid())
  blotterCaseId   String
  residentId      String?         // Optional link to registered resident
  partyType       BlotterPartyType
  firstName       String
  middleName      String?
  lastName        String
  address         String
  contactNumber   String?
  email           String?
  isResident      Boolean         @default(false)
  notes           String?
  createdAt       DateTime        @default(now())
  updatedAt       DateTime        @updatedAt
  
  // Relationships
  blotterCase     BlotterCase    @relation(fields: [blotterCaseId], references: [id], onDelete: Cascade)
  resident        Resident?      @relation(fields: [residentId], references: [id])
>>>>>>> 079ceb20

  @@schema("public")
}

<<<<<<< HEAD
enum TransactionStatus {
  DRAFT
  PENDING
  APPROVED
  REJECTED
  VOIDED
=======
// Enum for party types
enum BlotterPartyType {
  COMPLAINANT
  RESPONDENT
  WITNESS
>>>>>>> 079ceb20

  @@schema("public")
}

<<<<<<< HEAD
model Transaction {
  id              String       @id @default(cuid())
  type            TransactionType
  referenceNumber String       @unique
  date            DateTime
  amount          Float
  description     String
  fiscalYearId    String
  fiscalYear      FiscalYear   @relation(fields: [fiscalYearId], references: [id])
  budgetId        String?
  budget          Budget?      @relation(fields: [budgetId], references: [id])
  supplierId      String?
  supplier        Supplier?    @relation(fields: [supplierId], references: [id])
  residentId      String?
  resident        Resident?    @relation(fields: [residentId], references: [id])
  householdId     String?
  household       Household?   @relation(fields: [householdId], references: [id])
  attachments     Attachment[]
  createdById     String
  createdBy       User         @relation("TransactionCreator", fields: [createdById], references: [id])
  approvedById    String?
  approvedBy      User?        @relation("TransactionApprover", fields: [approvedById], references: [id])
  status          TransactionStatus
  createdAt       DateTime     @default(now())
  updatedAt       DateTime     @updatedAt
=======
// Hearing/Mediation records for a Blotter case
model BlotterHearing {
  id              String          @id @default(cuid())
  blotterCaseId   String
  date            DateTime
  time            String
  location        String
  status          HearingStatus   @default(SCHEDULED)
  notes           String?
  minutesNotes    String?
  createdAt       DateTime        @default(now())
  updatedAt       DateTime        @updatedAt
  
  // Relationships
  blotterCase     BlotterCase    @relation(fields: [blotterCaseId], references: [id], onDelete: Cascade)
>>>>>>> 079ceb20

  @@schema("public")
}

<<<<<<< HEAD
model Supplier {
  id              String       @id @default(cuid())
  name            String
  contactPerson   String?
  phone           String?
  email           String?
  address         String?
  taxId           String?
  transactions    Transaction[]
  createdAt       DateTime     @default(now())
  updatedAt       DateTime     @updatedAt
=======
// Enum for hearing status
enum HearingStatus {
  SCHEDULED
  COMPLETED
  CANCELLED
  RESCHEDULED
>>>>>>> 079ceb20

  @@schema("public")
}

<<<<<<< HEAD
model Attachment {
  id              String       @id @default(cuid())
  filename        String
  path            String
  type            String
  size            Int
  transactionId   String
  transaction     Transaction  @relation(fields: [transactionId], references: [id])
  createdAt       DateTime     @default(now())
  updatedAt       DateTime     @updatedAt
=======
// Status updates for a Blotter case
model BlotterStatusUpdate {
  id              String          @id @default(cuid())
  blotterCaseId   String
  status          BlotterCaseStatus
  notes           String?
  updatedById     String          // User who updated the status
  createdAt       DateTime        @default(now())
  
  // Relationships
  blotterCase     BlotterCase    @relation(fields: [blotterCaseId], references: [id], onDelete: Cascade)
>>>>>>> 079ceb20

  @@schema("public")
}

<<<<<<< HEAD
model FinancialPermission {
  id                    String       @id @default(cuid())
  userId                String
  user                  User         @relation(fields: [userId], references: [id])
  canCreateBudget       Boolean      @default(false)
  canApproveBudget      Boolean      @default(false)
  canCreateTransaction  Boolean      @default(false)
  canApproveTransaction Boolean      @default(false)
  canViewReports        Boolean      @default(false)
  transactionAmountLimit Float?
  createdAt             DateTime     @default(now())
  updatedAt             DateTime     @updatedAt
=======
// Attachments for a Blotter case
model BlotterAttachment {
  id              String          @id @default(cuid())
  blotterCaseId   String
  name            String
  type            String
  size            String
  path            String          // Path to the stored file
  uploadedById    String          // User who uploaded the file
  createdAt       DateTime        @default(now())
  
  // Relationships
  blotterCase     BlotterCase    @relation(fields: [blotterCaseId], references: [id], onDelete: Cascade)
>>>>>>> 079ceb20

  @@schema("public")
}
<|MERGE_RESOLUTION|>--- conflicted
+++ resolved
@@ -119,11 +119,11 @@
   Certificate                 Certificate[]
   Household                   Household?       @relation(fields: [householdId], references: [id])
   ReliefRecords              ReliefRecord[]
-<<<<<<< HEAD
+
   financialTransactions Transaction[]
-=======
+
   BlotterParties             BlotterParty[]
->>>>>>> 079ceb20
+
 
   @@schema("public")
 }
@@ -300,7 +300,7 @@
   @@schema("public")
 }
 
-<<<<<<< HEAD
+
 // Financial Management Module - New Models
 model FiscalYear {
   id            String      @id @default(cuid())
@@ -312,7 +312,7 @@
   updatedAt     DateTime    @updatedAt
   budgets       Budget[]
   transactions  Transaction[]
-=======
+
 // Define the Blotter Case model
 model BlotterCase {
   id                String               @id @default(cuid())
@@ -335,12 +335,12 @@
   hearings          BlotterHearing[]
   statusUpdates     BlotterStatusUpdate[]
   attachments       BlotterAttachment[]
->>>>>>> 079ceb20
-
-  @@schema("public")
-}
-
-<<<<<<< HEAD
+
+
+  @@schema("public")
+}
+
+
 model Budget {
   id              String       @id @default(cuid())
   fiscalYearId    String
@@ -352,19 +352,19 @@
   createdAt       DateTime     @default(now())
   updatedAt       DateTime     @updatedAt
   transactions    Transaction[]
-=======
+
 // Enum for Blotter case status
 enum BlotterCaseStatus {
   PENDING
   ONGOING
   RESOLVED
   ESCALATED
->>>>>>> 079ceb20
-
-  @@schema("public")
-}
-
-<<<<<<< HEAD
+
+
+  @@schema("public")
+}
+
+
 model BudgetCategory {
   id              String       @id @default(cuid())
   code            String       @unique // Standard COA category code
@@ -376,24 +376,24 @@
   budgets         Budget[]
   createdAt       DateTime     @default(now())
   updatedAt       DateTime     @updatedAt
-=======
+
 // Enum for Blotter case priority
 enum BlotterPriority {
   LOW
   MEDIUM
   HIGH
   URGENT
->>>>>>> 079ceb20
-
-  @@schema("public")
-}
-
-<<<<<<< HEAD
+
+
+  @@schema("public")
+}
+
+
 enum TransactionType {
   REVENUE
   EXPENSE
   TRANSFER
-=======
+
 // Party involved in a Blotter case (complainant or respondent)
 model BlotterParty {
   id              String          @id @default(cuid())
@@ -414,30 +414,30 @@
   // Relationships
   blotterCase     BlotterCase    @relation(fields: [blotterCaseId], references: [id], onDelete: Cascade)
   resident        Resident?      @relation(fields: [residentId], references: [id])
->>>>>>> 079ceb20
-
-  @@schema("public")
-}
-
-<<<<<<< HEAD
+
+
+  @@schema("public")
+}
+
+
 enum TransactionStatus {
   DRAFT
   PENDING
   APPROVED
   REJECTED
   VOIDED
-=======
+
 // Enum for party types
 enum BlotterPartyType {
   COMPLAINANT
   RESPONDENT
   WITNESS
->>>>>>> 079ceb20
-
-  @@schema("public")
-}
-
-<<<<<<< HEAD
+
+
+  @@schema("public")
+}
+
+
 model Transaction {
   id              String       @id @default(cuid())
   type            TransactionType
@@ -463,7 +463,7 @@
   status          TransactionStatus
   createdAt       DateTime     @default(now())
   updatedAt       DateTime     @updatedAt
-=======
+
 // Hearing/Mediation records for a Blotter case
 model BlotterHearing {
   id              String          @id @default(cuid())
@@ -479,12 +479,12 @@
   
   // Relationships
   blotterCase     BlotterCase    @relation(fields: [blotterCaseId], references: [id], onDelete: Cascade)
->>>>>>> 079ceb20
-
-  @@schema("public")
-}
-
-<<<<<<< HEAD
+
+
+  @@schema("public")
+}
+
+
 model Supplier {
   id              String       @id @default(cuid())
   name            String
@@ -496,19 +496,19 @@
   transactions    Transaction[]
   createdAt       DateTime     @default(now())
   updatedAt       DateTime     @updatedAt
-=======
+
 // Enum for hearing status
 enum HearingStatus {
   SCHEDULED
   COMPLETED
   CANCELLED
   RESCHEDULED
->>>>>>> 079ceb20
-
-  @@schema("public")
-}
-
-<<<<<<< HEAD
+
+
+  @@schema("public")
+}
+
+
 model Attachment {
   id              String       @id @default(cuid())
   filename        String
@@ -519,7 +519,7 @@
   transaction     Transaction  @relation(fields: [transactionId], references: [id])
   createdAt       DateTime     @default(now())
   updatedAt       DateTime     @updatedAt
-=======
+
 // Status updates for a Blotter case
 model BlotterStatusUpdate {
   id              String          @id @default(cuid())
@@ -531,12 +531,12 @@
   
   // Relationships
   blotterCase     BlotterCase    @relation(fields: [blotterCaseId], references: [id], onDelete: Cascade)
->>>>>>> 079ceb20
-
-  @@schema("public")
-}
-
-<<<<<<< HEAD
+
+
+  @@schema("public")
+}
+
+
 model FinancialPermission {
   id                    String       @id @default(cuid())
   userId                String
@@ -549,7 +549,7 @@
   transactionAmountLimit Float?
   createdAt             DateTime     @default(now())
   updatedAt             DateTime     @updatedAt
-=======
+
 // Attachments for a Blotter case
 model BlotterAttachment {
   id              String          @id @default(cuid())
@@ -563,7 +563,7 @@
   
   // Relationships
   blotterCase     BlotterCase    @relation(fields: [blotterCaseId], references: [id], onDelete: Cascade)
->>>>>>> 079ceb20
-
-  @@schema("public")
-}
+
+
+  @@schema("public")
+}
